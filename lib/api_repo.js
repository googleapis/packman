/**
 * Copyright 2016 Google Inc. All Rights Reserved.
 *
 * Licensed under the Apache License, Version 2.0 (the "License");
 * you may not use this file except in compliance with the License.
 * You may obtain a copy of the License at
 *
 * http://www.apache.org/licenses/LICENSE-2.0
 *
 * Unless required by applicable law or agreed to in writing, software
 * distributed under the License is distributed on an "AS IS" BASIS,
 * WITHOUT WARRANTIES OR CONDITIONS OF ANY KIND, either express or implied.
 * See the License for the specific language governing permissions and
 * limitations under the License.
 */

'use strict';

var _ = require('lodash');
var async = require('async');
var execFile = require('child_process').execFile;
var config = require('./config');
var fs = require('fs-extra');
var glob = require('glob');
var packager = require('./packager');
var path = require('path');
var pbjs = require('protobufjs/cli/pbjs');
var pbjsUtil = require('protobufjs/cli/pbjs/util');
var readline = require('readline');
var request = require('request');
var tmp = require('tmp');

var EventEmitter = require('events').EventEmitter;
var ProtoBuf = require('protobufjs');
var StreamZip = require('node-stream-zip');

exports.ApiRepo = ApiRepo;

var GOOGLE_APIS_REPO_ZIP =
    'https://github.com/googleapis/googleapis/archive/master.zip';

exports.GOOGLE_APIS_REPO_ZIP = GOOGLE_APIS_REPO_ZIP;

var DEFAULT_LANGUAGES = [
  'go',
  'objc',
  'nodejs',
  'python',
  'ruby',
  'php'
];

var DEFAULT_PROTO_COMPILER = 'protoc';

// nodejs builds using ProtoBuf.js. The Java package just copies protos.
// Python builds using grpcio-tools.
var NO_PROTOC_PLUGIN = ['nodejs', 'java', 'python'];

// the default include path, where install the protobuf runtime installs its
// protos.
var DEFAULT_INCLUDE_PATH = Object.freeze(['/usr/local/include']);

/**
 * ApiRepo represents a published repo containing API protos.
 * @param {?Object} opts - The optional parameters.
 * @constructor
 */
function ApiRepo(opts) {
  opts = opts || {};
  this.depBins = {};
  this.opts = opts;
  this.packageInfo = config.packageInfo(opts);
  this.commonPb = config.commonPb(opts);
  this.includePath = opts.includePath || DEFAULT_INCLUDE_PATH;
  this.languages = opts.languages || DEFAULT_LANGUAGES;
  this.outDir = opts.outDir || tmp.dirSync().name;
  this.gaxDir = opts.gaxDir;
  this.repoDirs = opts.repoDirs || [];
  this.templateRoot = opts.templateRoot;
  this.protoCompiler = opts.protoCompiler || DEFAULT_PROTO_COMPILER;
  this.protoCompilerArgs = opts.protoCompilerArgs || '';
  this.pkgPrefix = opts.pkgPrefix;
  this.overridePlugins = opts.overridePlugins;
  this.zipUrl = opts.zipUrl;
  this.isGoogleApi = (!!opts.buildCommonProtos && !opts.altJava);
  if (_.isEmpty(this.repoDirs) && !this.zipUrl) {
    this.zipUrl = GOOGLE_APIS_REPO_ZIP; // default to download googleapis
    this.isGoogleApi = true;
  }
}
ApiRepo.prototype =
    Object.create(EventEmitter.prototype, {constructor: {value: ApiRepo}});

/**
 * setUp prepares an ApiRepo for use.
 *
 * After it is called, build packages in the repo's 'ready' event.
 * It ensures that
 * - the binaries needed to complete code generation are already available
 * - the configured api repository is valid and available.
 *
 * repo = new ApiRepo({
 *   repoDirs: ['path/to/name/version']
 *   languages: ['python', 'ruby']
 * });
 *
 * repo.on('ready', function() {
 *   repo.buildPackages(name, version);  // build the given api
 * });
 *
 * OR
 *
 * repo.on('ready', function() {
 *   repo.buildCommonProtoPkgs();  // build the common protos
 * });
 *
 * then
 *
 * repo.on('err', function(err) {
 *   console.error('Could not build packages:', err);
 * });
 * repo.setUp();
 */
ApiRepo.prototype.setUp = function setUp() {
  // checkDeps wraps this._checkDeps to include in the setUp async waterfall.
  var checkDeps = function checkDeps(next) {
    this._checkDeps(null /* use instance opts */, next);
  }.bind(this);

  // done is run when setUp completes.
  var done = function done(err) {
    if (err) {
      this.emit('error', err);
    } else {
      this.emit('ready');
    }
  }.bind(this);
  async.waterfall([
    this._checkRepo.bind(this),
    checkDeps
  ], done);
};

var defaultTemplateInfo = {
  go: {
    templateDir: 'go'
  },
  objc: {
    templateDir: 'objc'
  },
  nodejs: {
    templateDir: 'nodejs'
  },
  python: {
    templateDir: 'python'
  },
  ruby: {
    templateDir: 'ruby'
  },
  java: {
    templateDir: 'java'
  },
  php: {
    templateDir: 'php'
  }
};

/**
 * Update the templateDir in each info in templateInfo by prefixing it with
 * root.
 * @param {object[]} templateInfo - The list of objects about template.
 * @param {string} root - The root directory for the template.
 * @return {object[]} The copied template Info.
 */
var rootTemplateDir = function rootTemplateDir(templateInfo, root) {
  var res = _.cloneDeep(templateInfo);
  _.forEach(res, function(info) {
    info.templateDir = path.join(root, info.templateDir);
  });
  return res;
};

/**
 * buildPackages builds the configured languages packages.
 *
 * It is to be called once the repo is 'ready' after setUp is called.
 *
 * repo = new ApiRepo({
 *   repoDirs: ['path/to/name/version']
 *   languages: ['python', 'ruby']
 * });
 * repo.on('ready', function() {
 *   repo.buildPackages(name, version);  // called then the repo is ready
 * });
 * repo.on('err', function(err) {
 *   console.error('Could not build packages:', err);
 * });
 * repo.setUp();
 * @param {string} name - The API name.
 * @param {string} version - The API version.
 * @param {?function(?Error)} optDone - Optional callback.
 */
ApiRepo.prototype.buildPackages =
    function buildPackages(name, version, optDone) {
      var tasks = [];
      var that = this;
      var done = this._wrapDone(optDone);
      var altJava = this.opts.altJava;

      var templateInfo = rootTemplateDir(
          defaultTemplateInfo, this.templateRoot);
      this.languages.forEach(function(l) {
        var makePackageTasks = [that._buildProtos.bind(that, name, version, l)];
        if (packager[l]) {
          var buildAPackage = function buildAPackage(generated, next) {
            var opts = _.merge({
              altJava: altJava,
              top: path.join(that.outDir, l),
              packageInfo: that.packageInfo,
              generated: generated
            }, templateInfo[l]);
            if (l === 'nodejs' && !that.opts.nodejsUsePbjs) {
              opts.packageInfo.protoFiles = _.filter(generated, function(file) {
                return file.match(/\.proto$/);
              });
              opts.packageInfo.nodejsUseProtos = true;
            }
            var cleanName = name.replace(new RegExp('/', 'g'), '-');
            opts.packageInfo.api.simplename = cleanName;
            opts.packageInfo.api.path =
                cleanName.replace(new RegExp('-', 'g'), '/');
            opts.packageInfo.api.name = that.pkgPrefix + cleanName;
            opts.packageInfo.api.version = version;
            if (version) {
              opts.packageInfo.api.fullName =
                  opts.packageInfo.api.name + '-' + version;
            } else {
              opts.packageInfo.api.fullName = opts.packageInfo.api.name;
            }
            var semver = opts.packageInfo.api.semver[l];
            if (semver) {
              /* eslint-disable camelcase */
              opts.packageInfo.api.semantic_version = semver;
              /* eslint-enable camelcase */
            }
            if (that.opts.protoGenPackageDeps) {
              // TODO convert to a method which allows for differing logic
              // between languages (e.g. Python/Ruby don't use the prefix
              // for googleapis-common-protos)
              opts.packageInfo.api.protoGenPackageDeps =
                  that.opts.protoGenPackageDeps.map(function(dep) {
                    return that.pkgPrefix + dep;
                  });
            }
            packager[l](opts, next);
          };
          makePackageTasks.push(buildAPackage);
        }
        tasks.push(async.waterfall.bind(null, makePackageTasks));
      });
      async.parallel(tasks, done);
    };

/**
 * buildGaxPackages builds the gax packages for the configued languages.
 *
 * It is to be called once the repo is 'ready' after setUp is called.
 *
 * repo = new ApiRepo({
 *   repoDirs: ['path/to/name/version']
 *   languages: ['python', 'ruby']
 * });
 * repo.on('ready', function() {
 *   repo.buildGaxPackages(name, version);  // called then the repo is ready
 * });
 * repo.on('err', function(err) {
 *   console.error('Could not build gax packages:', err);
 * });
 * repo.setUp();
 * @param {string} name - The API name.
 * @param {string} version - The API version.
 * @param {?function(?Error)} optDone - The optional callback.
 */
ApiRepo.prototype.buildGaxPackages =
    function buildGaxPackages(name, version, optDone) {
      var tasks = [];
      var that = this;
      var done = this._wrapDone(optDone);

      var templateRoot = path.join(__dirname, '..', 'templates', 'gax');
      var templateInfo = rootTemplateDir(defaultTemplateInfo, templateRoot);
      var numLanguages = this.languages.length;
      this.languages.forEach(function(l) {
        if (packager[l]) {
          var buildAPackage = function buildAPackage(next) {
            var top = path.join(that.outDir, l);
            if (numLanguages === 1) {
              top = that.outDir;
            }
            var opts = _.merge({
              top: top,
              packageInfo: that.packageInfo
            }, templateInfo[l]);
            var cleanName = name.replace(new RegExp('/', 'g'), '-');
            var pkgName = that.pkgPrefix + cleanName;
            var shortName = name.split('/').slice(-1)[0];
            var titleName = shortName[0].toUpperCase() + shortName.slice(1);
            opts.packageInfo.api.simplename = cleanName;
            opts.packageInfo.api.path = cleanName.replace(/-/g, '/');
            opts.packageInfo.api.name = pkgName;
            opts.packageInfo.api.dependsOn = pkgName.replace('gax', 'grpc');
            opts.packageInfo.api.titlename = titleName;
            opts.packageInfo.api.shortname = shortName;
            opts.packageInfo.api.version = version;
            var semver = opts.packageInfo.api.semver[l];
            if (semver) {
              /* eslint-disable camelcase */
              opts.packageInfo.api.semantic_version = semver;
              /* eslint-enable camelcase */
            }
            packager[l](opts, next);
          };
          tasks.push(buildAPackage);
        }
      });
      async.parallel(tasks, done);
    };

var commonPbTemplateInfo = {
  go: {
    templateDir: 'go'
  },
  objc: {
    templateDir: 'objc'
  },
  nodejs: {
    templateDir: 'nodejs'
  },
  python: {
    copyables: [
      'README.rst'
    ],
    templateDir: 'python'
  },
  ruby: {
    templateDir: 'ruby'
  },
  java: {
    templateDir: 'java'
  },
  php: {
    templateDir: 'php'
  }
};

/**
 * _wrapDone wraps the optional 'done' callback used in the buildXXX methods,
 * ensuring that errors trigger the error event.
 * @param {?function(?Error)} optDone - The optional callback.
 * @return {function(?Error)} a function which can be used as a callback.
 */
ApiRepo.prototype._wrapDone = function _wrapDone(optDone) {
  return function done(err) {
    if (err) {
      this.emit('error', err);
    }
    if (optDone) {
      optDone(err);
    }
  }.bind(this);
};

/**
 * buildCommonProtoPkgs builds the core proto packages in the configured
 *   languages
 *
 * It is to be called once the repo is 'ready' after setUp is called.
 *
 * repo = new ApiRepo({
 *   repoDirs: ['path/to/name/version']
 *   languages: ['python', 'ruby']
 * });
 * repo.on('ready', function() {
 *   repo.buildCommonProtoPkgs(name, version);  // repo is ready
 * });
 * repo.on('err', function(err) {
 *   console.error('Could not build packages:', err);
 * });
 * repo.setUp();
 * @param {?function(?Error)} optDone - The optional callback.
 */
ApiRepo.prototype.buildCommonProtoPkgs =
    function buildCommonProtoPkgs(optDone) {
      var tasks = [];
      var that = this;
      var altJava = this.opts.altJava;
      var done = this._wrapDone(optDone);

      var templateRoot = path.join(__dirname, '..', 'templates', 'commonpb');
      var templateInfo = rootTemplateDir(commonPbTemplateInfo, templateRoot);
      this.languages.forEach(function(l) {
        var buildProtoTasks = [];
        that.commonPb.packages.forEach(function(pkgSpec) {
          buildProtoTasks.push(
              that._buildProtos.bind(
                  that,
                  pkgSpec.name,
                  pkgSpec.version,
                  l)
              );
        });
        var makePackageTasks = [async.series.bind(async, buildProtoTasks)];
        if (packager[l]) {
          var buildAPackage = function buildAPackage(allGenerated, done) {
            var opts = _.merge({
              altJava: altJava,
              buildCommonProtos: true,
              top: path.join(that.outDir, l),
              packageInfo: that.packageInfo,
              generated: _.union(_.flatten(allGenerated))
            }, templateInfo[l]);
            opts.packageInfo.api.name = that.pkgPrefix;
            /* eslint-disable camelcase */
            opts.packageInfo.api.semantic_version = that.commonPb.semver;
            /* eslint-enable camelcase */
            packager[l](opts, done);
          };
          makePackageTasks.push(buildAPackage);
        }
        tasks.push(async.waterfall.bind(null, makePackageTasks));
      });
      async.parallel(tasks, done);
    };

/**
 * Collect the required files from a .proto file. 'done' will be
 * called with the list of file name within the includePath when
 * the task has finished.
 * @param {string[]} includePath - The list of include path of protoc.
 * @param {string} protoFile - The target .proto file.
 * @param {function(?Error, string[])} done - The callback.
 */
ApiRepo.prototype._collectProtoDeps = function _collectProtoDeps(
    includePath, protoFile, done) {
  var deps = tmp.fileSync();
  var desc = tmp.fileSync();
  var args = this.protoCompilerArgs.concat(
      ['--dependency_out=' + deps.name, '-o', desc.name]);
  if (includePath) {
    includePath.forEach(function(ipath) {
      args.push('-I', ipath);
    });
  }
  args.push(protoFile);
  // Invokes protoc with --dependency_out to generate the dependency
  // proto files.
  execFile(this.protoCompiler, args, {}, function(err) {
    if (err) {
      done(err);
    }
    fs.readFile(deps.name, 'utf-8', function(err, data) {
      if (err) {
        done(err);
      }
      // protoc generates the dependencies 'in the format expected by make',
      // that is -- separated by spaces, and newline character is escaped by
      // a backslash.
      done(null, data.replace(/^\s+/, '').replace(/\\\n/mg, ' ').split(/\s+/m));
    });
  });
};

/**
 * Create the mapping of the .proto file source to the destination.
 *
 * This is a sub task of 'ProtoBased' nodeJS module in _buildProtos, but
 * extracted as a method for the testing.
 *
 * @param {Array.<Array<string>>} fileLists - - the list of the lists of the
 *   .proto files to be copied. Each item is the list of .proto files calculated
 *   by _collectProtoDeps.
 * @param {string[]} includePath - - the list of include paths used for protoc.
 * @return {Object} - an object whose keys are the source files (i.e. items
 *   in fileList) and values are the path of the files relative to
 *   the output destinations.
 */
ApiRepo.prototype._buildProtoFilesMapping = function _buildProtoFilesMapping(
    fileLists, includePath) {
  var filesMap = {};
  fileLists.forEach(function(fileList) {
    fileList.forEach(function(filePath) {
      if (filePath in filesMap) {
        return;
      }
      for (var i = 0; i < includePath.length; ++i) {
        if (filePath.indexOf(includePath[i]) === 0) {
          var relativePath = filePath.slice(includePath[i].length + 1);
          filesMap[filePath] = path.join(relativePath);
          return;
        }
      }
      // Files under google/protobuf might not be found in the includePath but
      // in the default location (such as /usr/include), however the actual
      // location is not known without running protoc actually. Here finds the
      // pattern of google/protobuf/*.proto and crete the mapping from the
      // file path.
      var matched = filePath.match(/\bgoogle\/protobuf\/[^\/]*.proto$/);
      if (matched) {
        filesMap[filePath] = path.join(matched[0]);
      } else {
        console.warn('Unexpected dependency file: ' + filePath);
      }
    });
  });
  return filesMap;
};

/**
 * _buildProtos builds the protos for named api and version in the target languages.
 *
 * @param {string} name - the api name
 * @param {string} version - the api version
 * @param {string} language - language to generate protos in
 * @param {function(?Error)} done - the function to run on protoc completion
 */
ApiRepo.prototype._buildProtos =
    function _buildProtos(name, version, language, done) {
      var langTopDir = path.join(this.outDir, language);

      /**
       * findOutputs lists the files in the output directory.
       * @param {?Error} err - The error if failed.
       */
      function findOutputs(err) {
        if (err) {
          console.error('findOutputs:start:err', err);
          done(err);
        } else {
          var stripRoot = processPaths(done, function(paths) {
            return _.map(paths, function(x) {
              return x.replace(langTopDir, '');
            });
          });
          glob.glob("**", {
            cwd: langTopDir,
            nodir: true
          }, stripRoot);
        }
      }
      if (language === 'java') {
        var baseDir = this.opts.altJava ? 'proto' : 'resources';

        var dstResourceDir = path.join(langTopDir, 'src', 'main', baseDir);
        fs.mkdirsSync(dstResourceDir);
        /**
         * copyJavaPb copies a protocol buffer file to the java package resource
         * folder.
         * @param {string} repoDir - the path to the directory containing the
         *   proto.
         * @param {string} protoPath - the path of .proto file relative to the
         *   repoDir.
         * @param {function(?Error)} next - The callback.
         */
        var copyJavaPb = function copyJavaPb(repoDir, protoPath, next) {
          computePkg(repoDir, protoPath, function(pkg) {
            var src = path.join(repoDir, protoPath);
            var dst = path.join(dstResourceDir, pkg, protoPath);
            fs.copy(src, dst, next);
          });
        };
        this._findProtos(name, version, findOutputs, copyJavaPb);
      } else if (language === 'nodejs') {
        /**
         * makeProtoBasedNodeModule finds the required .proto files for the API
         * and copies them into the output directory.
         * @param {string[]} fullPathProtos - The list of absolute paths of .proto
         *   files.
         * @param {string[]} includePath - The list of include paths for protoc.
         */
        var makeProtoBasedNodeModule =
            function makeProtoBasedNodeModule(fullPathProtos, includePath) {
              var outDir = path.join(langTopDir, 'proto');
              async.map(
                  fullPathProtos,
                  this._collectProtoDeps.bind(null, includePath),
                  function(err, fileLists) {
                    if (err) {
                      findOutputs(err);
                      return;
                    }
                    var filesMap = this._buildProtoFilesMapping(
                        fileLists, includePath);
                    async.forEachOf(filesMap, function(dst, src, next) {
                      var finalDst = path.join(outDir, dst);
                      fs.mkdirsSync(path.dirname(finalDst));
                      fs.copy(src, finalDst, next);
                    }, findOutputs);
                  }.bind(this));
            }.bind(this);
        /**
         * makeNodeModule writes a commonJS module containing all the protos
         * used by service.
         * @param {?Error} err - Failure if specified.
         * @param {string[]} allProtos - The list of all proto files.
         */
        var makeNodeModule = function makeNodeModule(err) {
          if (err !== null) {
            findOutputs(err);
            return;
          }

          // TODO: this requires calling _findProtos twice, when it should be
          // possible to do it in one go.
          var that = this;
          var fullPathProtos = [];
          function makeModule() {
            var includePath = _.union(that.includePath, that.repoDirs);
            if (!that.opts.nodejsUsePbjs) {
              makeProtoBasedNodeModule(fullPathProtos, includePath);
              return;
            }
            var opts = {
              root: that.repoDirs,
              source: 'proto',
              path: includePath
            };

            var builder = loadProtos(fullPathProtos, opts);
            var outDir = path.join(that.outDir, language);
            fs.mkdirsSync(outDir);
            var servicePath = path.join(outDir, 'service.js');
            var commonJS = pbjs.targets.commonjs(builder, opts);
            fs.writeFile(servicePath, commonJS, findOutputs);
          }

          this._findProtos(
              name, version, makeModule,
              function(protoDir, proto, next) {
                fullPathProtos.push(path.join(protoDir, proto));
                next();
              }
          );
          makeModule();
        }.bind(this);
        this._findProtos(name, version, makeNodeModule);
      } else {
        var protoc = this._makeProtocFunc(this.opts, language);
        this._findProtos(name, version, findOutputs, protoc);
      }
    };

/**
 * Defines the default plugin name. Only languages where the default plugin
 * name does not follow the format grpc_<lang>_plugin need to be specified.
 */
var defaultPluginName = {
  go: 'protoc-gen-go',
  php: 'protoc-gen-php'
};

ApiRepo.prototype._getPluginName = function _getPluginName(
    lang, overridePlugins) {
  if (_.has(overridePlugins, lang)) {
    return overridePlugins[lang];
  } else if (_.has(defaultPluginName, lang)) {
    return defaultPluginName[lang];
  }
  return 'grpc_' + lang + '_plugin';
};

/**
 * _checkDeps confirms that the tools needed to generate the required protos
 * are present.
 * @param {Object} opts - The options.
 * @param {function(?Error)} done - The callback.
 */
ApiRepo.prototype._checkDeps = function _checkDeps(opts, done) {
  // If nodejs is the only language, there are no dependencies.
  if (this.languages.length === 1 && this.languages.indexOf('nodejs') !== -1) {
    done(null);
    return;
  }

  // If gaxDir is set, are no dependencies, as protoc is not run
  if (this.gaxDir) {
    done(null);
    return;
  }

  opts = opts || {};
  opts.env = opts.env || this.opts.env || process.env;
  var reqdBins = [this.protoCompiler];
  var that = this;
  this.languages.forEach(function(l) {
    if (_.includes(NO_PROTOC_PLUGIN, l)) {
      return;
    }
    reqdBins.push(that._getPluginName(l, that.overridePlugins));
  });

  function isInPath(err, data) {
    if (!err) {
      var binPaths = data.split("\n");
      _.forEach(reqdBins, function(b) {
        _.forEach(binPaths, function(p) {
          if (_.endsWith(p, b)) {
            that.depBins[b] = p;
          }
        });
      });

      console.log(that.depBins);
    }
    done(err, data);
  }
  execFile('which', reqdBins, {env: opts.env}, isInPath);
};

/**
 * newIsDirFunc creates a function isDir(callback) that asynchronouosly
 * confirms if dirName is a directory.
 *
 * @param {string} dirName - the directory to check.
 * @return {function(?Error)} The function of doing the actual task.
 */
function newIsDirFunc(dirName) {
  return function(done) {
    function statCb(err, stats) {
      if (err) {
        console.error('directory not found: ', dirName);
        return done(err);
      }
      if (!stats.isDirectory()) {
        console.error('file was not a directory: ', dirName);
        return done(new Error('not a directory'));
      }
      return done(null);
    }
    fs.stat(dirName, statCb);
  };
}

/**
 * Helper function for _checkRepo. Checks that the repoDirs target is available.
 * @param {function(?Error)} done - A callback to be called when the function
 *   finishes.
 */
ApiRepo.prototype._checkRepoDirs = function _checkRepoDirs(done) {
  var checkDirs = this.repoDirs.map(function(repoDir) {
    return newIsDirFunc(repoDir);
  });
  var checkGoogleDirs = [];
  if (this.isGoogleApi) {
    checkGoogleDirs = this.repoDirs.map(function(repoDir) {
      return newIsDirFunc(path.join(repoDir, 'google'));
    });
  }
  async.waterfall(checkDirs.concat(checkGoogleDirs), done);
};

/**
 * Helper function for _checkRepo. Downloads zipUrl and configures repoDirs
 * to point to the contents of the zip.
 * @param {function(?Error)} done - A callback to be called when the function
 *   finishes.
 */
ApiRepo.prototype._checkRepoWithZipUrl = function _checkRepoWithZipUrl(done) {
  var that = this;
  function makeTmpDir(next) {
    tmp.dir({}, next);
  }
  function makeTmpZip(dirName, _unused, next) {
    var fileCb = function fileCb(err, tmpPath, fd) {
      next(err, dirName, tmpPath, fd);
    };
    tmp.file({
      mode: 420 /* 0644 */,
      prefix: 'repo-',
      postfix: '.zip'}, fileCb);
  }
  function saveZip(dirname, tmpPath, fd, next) {
    console.log("writing", that.zipUrl, "to fd:", fd);
    var stm = request(that.zipUrl).pipe(fs.createWriteStream('', {fd: fd}));
    stm.on('close', function() {
      console.log('saved zip to ', tmpPath);
      next(null, dirname, tmpPath);
    });
  }
  function extractZip(dirname, tmpPath, next) {
    var zip = new StreamZip({
      file: tmpPath,
      storeEntries: true
    });
    zip.on('error', function(err) {
      next(err);
    });
    zip.on('ready', function() {
      zip.extract(null, dirname, function(err, count) {
        if (err) {
          console.error('extract failed:', err);
          return next(err);
        }
        return next(null, dirname);
      });
    });
  }
  function updateRepoDirs(dirName, next) {
    fs.readdir(dirName, function(err, files) {
      if (err) {
        return next(err);
      }
      // TODO: support multiple top-level dirs in zip (since repoDirs can
      // contain multiple entries
      if (files.length > 1) {
        console.error('Malformed zip had', files.length, 'top-level dirs');
        return next(new Error('Malformed zip: more than 1 top-level dir'));
      }
      that.repoDirs = [path.join(dirName, files[0])];
      return next(null);
    });
  }
  function checkNewSubDir(callback) {
    // TODO: check all repoDirs.
    var checkGoogleDir = newIsDirFunc(path.join(that.repoDirs[0], 'google'));
    checkGoogleDir(callback);
  }
  var tasks = [
    makeTmpDir,    // make a tmp directory
    makeTmpZip,    // make a tmp file in which to save the zip
    saveZip,       // pull the zip archive and save it
    extractZip,    // extract the zip and save in the tmp directory
    updateRepoDirs // set the top-level dir of the extracted zip as repoDir
  ];
  if (this.isGoogleApi) {
    tasks.push(checkNewSubDir);  // check that the google dir is present.
  }
  async.waterfall(tasks, done);
};

/**
 * _checkRepo confirms that api repo source is available.
 *
 * if repoDirs is set, it confirms that the directories exists
 *
 * if repoDirs is not set, but zipUri is, it downloads the api zip to tmp dir
 * and sets repoDirs to be an array containing the derived source directory
 * (based on the API name and version) as its single element.
 *
 * if isGoogleApi is `true`, it confirms that each directory in repoDirs has
 * 'google' subdirectory
 * @param {function(?Error)} done - The callback.
 */
ApiRepo.prototype._checkRepo = function _checkRepo(done) {
  if (_.isEmpty(this.repoDirs)) {
    this._checkRepoWithZipUrl(done);
  } else {
    this._checkRepoDirs(done);
  }
};

function processPaths(done, process) {
  return function(err, outputs) {
    if (err) {
      done(err);
    } else {
      done(null, process(outputs));
    }
  };
}

/**
 * Finds the paths to the proto files with the given api name and version.
 *
 * If callback is set, it calls back on each of them.
 * @param {string} name - the api name
 * @param {string} version - the api version
 * @param {function(string[], ?Error)} done - the cb called with all the protos
     or an error
 * @param {function(string, string, function(?Error))} onProto - the callback
     called on each proto/protoDir pair
 */
ApiRepo.prototype._findProtos = function _findProtos(name, version, done,
                                                     onProto) {
  // Determine the top-level proto dir
  var protoDirs = this.repoDirs;

  if (this.isGoogleApi) {
    protoDirs = protoDirs.map(function(protoDir) {
      return path.join(protoDir, 'google');
    });
  }

  if (this.zipUrl) {
    protoDirs = protoDirs.map(function(protoDir) {
      return path.join(protoDir, name, version);
    });
  }

  function scanForProtos(next) {
    var protosByRoots = {};
    _.each(protoDirs, function(protoDir) {
      protosByRoots[protoDir] =
          glob.sync("*.proto", {
            cwd: protoDir,
            realpath: true,
            nodir: true
          });
    });
    next(null, protosByRoots);
  }

  /* Optionally process each proto/protoDir key-value pair, then run
   * callback on the values (i.e., proto files). */
  function actOnProtos(protosByRoots, next) {
    var getProtos = function(foundProtos) {
      return _.values(foundProtos);
    };

    if (onProto) {
      async.eachOf(
          protosByRoots,
          function(protos, root, outerCb) {
            var stripped = protos.map(function(proto) {
              return proto.replace(root + '/', '');
            });
            async.each(
                stripped,
                function(strippedProto, innerCb) {
                  onProto(root, strippedProto, innerCb);
                },
                outerCb);
          },
          function(err) {
            if (err) {
              next(err);
            } else {
              next(null, getProtos(protosByRoots));
            }
          });
    } else {
      next(null, getProtos(protosByRoots));
    }
  }

  async.waterfall(
      protoDirs.map(function(protoDir) {
        return newIsDirFunc(protoDir); // verify the proto dir exists
      }).concat(
        [
          scanForProtos,  // scan for proto files in it
          actOnProtos  // optionally process each proto in it
        ]),
      done);
};

// computeOutDir reads the package of a proto file
function computePkg(protoRepoDir, protoPath, done) {
  var file = readline.createInterface({
    input: fs.createReadStream(path.join(protoRepoDir, protoPath))
  });
  file.on('line', function(line) {
    var match = line.match('^package ([A-Za-z_]+(\\.[A-Za-z_0-9]+)*)');
    if (match) {
      var pkg = match[1].replace(/\./g, '/');
      done(pkg);
    }
  });
}

/**
 * _makeProtocFunc makes a function that calls the protoc command line on
 * a proto in a given languages.
 *
 * @param {object} opts - configure the call
 * @param {string} language - the language to generate protos in.
 * @return {function(string, string, function(?Error))} A function to invoke
 *   protoc command.
 */
ApiRepo.prototype._makeProtocFunc = function _makeProtocFunc(opts, language) {
  var that = this;
  opts = opts || {};
  opts.env = opts.env || this.opts.env || process.env;

  // callProtoc invokes protoc for the given language
  function callProtoc(repoDir, protoPath, done) {
    console.log('calling with repoDir', repoDir);
    computePkg(repoDir, protoPath, function(pkg) {
      callProtocWithOutDir(repoDir, protoPath, pkg, done);
    });
  }

  function callProtocWithOutDir(repoDir, protoPath, pkg, done) {
    var outDir = path.join(that.outDir, language);
    var dirUpCount = pkg.split("/").length;
    var protocCwd = path.join(repoDir, "../".repeat(dirUpCount));
    var checkDir = newIsDirFunc(path.join(protocCwd, pkg));

    function runProtoc() {
      if (that.languages.indexOf(language) === -1) {
        console.error('language not setup -', language, 'is not in',
                      that.languages);
        done(new Error('invalid language'));
        return;
      }
      fs.mkdirsSync(outDir);
      var args = that.protoCompilerArgs ? that.protoCompilerArgs.split(' ') : [];
      if (language === 'go') {
        args.push('--' + language + '_out=plugins=grpc:' + outDir);
      } else {
        var pluginOption = '--plugin=protoc-gen-grpc=';
        if (language === 'php') {
          // The php protoc plugin will generate php files for imported protos
          // (which will be common APIs) without the skip-imported flag. Other
          // plugins have this behaviour by default. Php does not use
          // protoc-gen-grpc plugin.
          args.push('--' + language + '_out=skip-imported=true:' + outDir);
          pluginOption = '--plugin=';
        } else {
          args.push('--' + language + '_out=' + outDir);
<<<<<<< HEAD
          if (!opts.buildCommonProtos) {
            if (language === 'python') {
              // required per https://github.com/grpc/grpc/issues/7857
              args.push('--grpc_python_out=' + outDir);
            } else {
              args.push('--grpc_out=' + outDir);
            }
          }
=======
          args.push('--grpc_out=' + outDir);
>>>>>>> 5e858ac3
        }
        if (!_.includes(NO_PROTOC_PLUGIN, language)) {
          var pluginBin = that.depBins[
              that._getPluginName(language, that.overridePlugins)];
          args.push(pluginOption + pluginBin);
        }
        args.push('-I.');
        _.each(that.includePath, function(aPath) {
          args.push('-I' + aPath);
        });
      }
      args.push(path.join(pkg, protoPath));

      // Spawn the protoc command.
      console.log('exec: protoc %s\n in %s', args, repoDir);
      execFile(that.protoCompiler, args, {
        cwd: protocCwd,
        env: opts.env
      }, done);
    }

    checkDir(function(err) {
      if (err) {
        console.error('proto package did not match directory path: ', pkg);
        done(new Error('invalid path to proto'));
        runProtoc();
      } else {
        runProtoc();
      }
    });
  }

  return callProtoc;
};

/**
 * Helps construct a JSON representation each proto file for the nodejs build.
 *
 * @param {string[]} filenames - The list of files.
 * @param {object} opts - provides configuration info
 * @param {object} opts.root - a virtual root folder that contains all the protos
 * @param {object} opts.path - an array of folders where other protos reside
 *
 * @return {object} a ProtoBuf.Builder containing loaded representations of the
 * protos
 */
function loadProtos(filenames, opts) {
  opts = opts || [];
  var builder = ProtoBuf.newBuilder();
  var loaded = [];
  builder.importRoot = opts.root;
  filenames.forEach(function(filename) {
    var data = pbjs.sources.proto.load(filename, opts, loaded);
    builder.import(data, filename);
  });
  builder.resolveAll();
  return builder;
}

/**
 * Replace isDescriptor with a version that always returns false.
 *
 * pbjs/util.isDescriptor excludes imports that in google/protobuf.
 *
 * However, the nodejs packages need to be self-contained, so we actually want
 * to include these.
 * @param {string} name - The name of the message.
 * @return {Boolean} Whether it is a descriptor or not.
 */
pbjsUtil.isDescriptor = function(name) {
  return false;
};<|MERGE_RESOLUTION|>--- conflicted
+++ resolved
@@ -1017,18 +1017,12 @@
           pluginOption = '--plugin=';
         } else {
           args.push('--' + language + '_out=' + outDir);
-<<<<<<< HEAD
-          if (!opts.buildCommonProtos) {
-            if (language === 'python') {
-              // required per https://github.com/grpc/grpc/issues/7857
-              args.push('--grpc_python_out=' + outDir);
-            } else {
-              args.push('--grpc_out=' + outDir);
-            }
+          if (language === 'python') {
+            // required per https://github.com/grpc/grpc/issues/7857
+            args.push('--grpc_python_out=' + outDir);
+          } else {
+            args.push('--grpc_out=' + outDir);
           }
-=======
-          args.push('--grpc_out=' + outDir);
->>>>>>> 5e858ac3
         }
         if (!_.includes(NO_PROTOC_PLUGIN, language)) {
           var pluginBin = that.depBins[
